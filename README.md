# GDSerializer

**GDSerializer** is an XML serialization (and deserialization) library developed with Godot's C# API in mind.

It supports (de)serialization of almost any C# type including collections and managed types, and provides an interface to create custom (de)serializers that can then be used by the default implementation to further increase its capabilities.

# Installation

**GDSerializer** is available as a [NuGet package](https://www.nuget.org/packages/GDSerializer/), which can be installed either through an IDE or by manually including the following lines in a Godot project's `.csproj` file:
```xml
<ItemGroup>
<<<<<<< HEAD
    <PackageReference Include="GDSerializer" Version="2.0.2"/>
=======
    <PackageReference Include="GDSerializer" Version="2.0.1"/>
>>>>>>> 14925ee5
</ItemGroup>
```
Its dependencies may need to be installed as well, in a similar fashion.

Due to [a bug](https://github.com/godotengine/godot/issues/42271) in Godot, the following lines will also need to be included in the `.csproj` file to properly compile along with NuGet packages:
```xml
<PropertyGroup>
    <CopyLocalLockFileAssemblies>true</CopyLocalLockFileAssemblies>
</PropertyGroup>
```

Note that **GDSerializer** targets `.NET Standard 2.1` whereas Godot projects target `.NET Framework 4.7.2` by default, so the target framework may need to be changed either through an IDE or by manually editing the `.csproj` file like so:
```xml
<TargetFramework>netstandard2.1</TargetFramework>
```

It is also recommended to enable nullability warnings in the project; however, this is completely optional. Again, this can be done either through an IDE or by including the following lines in the `.csproj` file:
```xml
<PropertyGroup>
    <Nullable>enable</Nullable>
</PropertyGroup>
```

# Usage

Creating a new serializer instance:
```csharp
Serializer serializer = new(); // or new Serializer() for older language versions that do not recognise target-typed new()
```

Serializing an object as an XML node:
```csharp
XmlNode xml = serializer.Serialize(obj);
```

Deserializing an XML node as an object:
```csharp
object? obj = serializer.Deserialize(xml);
```

An optional type argument can be provided for both serialization and deserialization, in order to assist the serializer with figuring out the object's `Type`.  
Generic versions of the methods can also be used.

More detailed instructions on using the `Serializer` class can be found on the [GDSerializer wiki](https://github.com/Carnagion/GDSerializer/wiki).<|MERGE_RESOLUTION|>--- conflicted
+++ resolved
@@ -9,11 +9,7 @@
 **GDSerializer** is available as a [NuGet package](https://www.nuget.org/packages/GDSerializer/), which can be installed either through an IDE or by manually including the following lines in a Godot project's `.csproj` file:
 ```xml
 <ItemGroup>
-<<<<<<< HEAD
-    <PackageReference Include="GDSerializer" Version="2.0.2"/>
-=======
     <PackageReference Include="GDSerializer" Version="2.0.1"/>
->>>>>>> 14925ee5
 </ItemGroup>
 ```
 Its dependencies may need to be installed as well, in a similar fashion.
